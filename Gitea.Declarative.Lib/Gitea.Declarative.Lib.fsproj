<Project Sdk="Microsoft.NET.Sdk">

  <PropertyGroup>
    <TargetFramework>net6.0</TargetFramework>
    <TreatWarningsAsErrors>true</TreatWarningsAsErrors>
    <GenerateDocumentationFile>true</GenerateDocumentationFile>
    <GeneratePackageOnBuild>true</GeneratePackageOnBuild>
    <PackageId>Gitea.Declarative.Lib</PackageId>
    <Authors>Patrick Stevens</Authors>
    <Description>Specify Gitea configuration and reconcile it with a running Gitea server.</Description>
    <Copyright>Copyright (c) Patrick Stevens 2022</Copyright>
    <PackageReadmeFile>README.md</PackageReadmeFile>
    <RepositoryUrl>https://github.com/Smaug123/</RepositoryUrl>
    <RepositoryType>git</RepositoryType>
    <PackageLicenseExpression>MIT</PackageLicenseExpression>
    <PackageTags>gitea</PackageTags>
<<<<<<< HEAD
    
=======

>>>>>>> 12c29f1a
    <WoofWareMyriadPluginVersion>3.1.1</WoofWareMyriadPluginVersion>
  </PropertyGroup>

  <ItemGroup>
    <Compile Include="AssemblyInfo.fs" />
    <None Include="swagger.v1.json" />
    <Compile Include="GeneratedSwaggerGitea.fs">
      <MyriadFile>swagger.v1.json</MyriadFile>
      <MyriadParams>
        <GenerateMockVisibility>public</GenerateMockVisibility>
        <ClassName>GiteaClient</ClassName>
      </MyriadParams>
    </Compile>
    <Compile Include="Generated2SwaggerGitea.fs">
      <MyriadFile>GeneratedSwaggerGitea.fs</MyriadFile>
    </Compile>
    <Compile Include="Map.fs" />
    <Compile Include="Exception.fs" />
    <Compile Include="List.fs" />
    <Compile Include="Async.fs" />
    <Compile Include="Domain.fs" />
    <Compile Include="SerialisedConfigSchema.fs" />
    <Compile Include="ConfigSchema.fs" />
    <Compile Include="UserInput.fs" />
    <Compile Include="Gitea.fs" />
    <EmbeddedResource Include="GiteaConfig.schema.json" />
    <EmbeddedResource Include="version.json" />
    <None Include="..\README.md" Pack="true" PackagePath="/" />
  </ItemGroup>

  <ItemGroup>
    <PackageReference Include="Microsoft.Extensions.Logging" Version="7.0.0" />
    <PackageReference Include="Newtonsoft.Json" Version="13.0.3" />
    <PackageReference Include="SwaggerProvider" Version="1.0.1" />
    <PackageReference Include="System.Text.Json" Version="8.0.4" />
    <PackageReference Update="FSharp.Core" Version="6.0.1" />
    <PackageReference Include="Myriad.Sdk" Version="0.8.3" PrivateAssets="all" />
    <PackageReference Include="WoofWare.Myriad.Plugins.Attributes" Version="3.6.2" />
    <PackageReference Include="WoofWare.Myriad.Plugins" Version="$(WoofWareMyriadPluginVersion)" PrivateAssets="all" />
  </ItemGroup>
  <ItemGroup>
    <MyriadSdkGenerator Include="$(NuGetPackageRoot)/woofware.myriad.plugins/$(WoofWareMyriadPluginVersion)/lib/net6.0/WoofWare.Myriad.Plugins.dll" />
  </ItemGroup>
</Project><|MERGE_RESOLUTION|>--- conflicted
+++ resolved
@@ -14,11 +14,7 @@
     <RepositoryType>git</RepositoryType>
     <PackageLicenseExpression>MIT</PackageLicenseExpression>
     <PackageTags>gitea</PackageTags>
-<<<<<<< HEAD
-    
-=======
 
->>>>>>> 12c29f1a
     <WoofWareMyriadPluginVersion>3.1.1</WoofWareMyriadPluginVersion>
   </PropertyGroup>
 

name: .NET

on:
  push:
    branches: [ main ]
  pull_request:
    branches: [ main ]

env:
  DOTNET_NOLOGO: true
  DOTNET_CLI_TELEMETRY_OPTOUT: true
  DOTNET_SKIP_FIRST_TIME_EXPERIENCE: true
  NUGET_XMLDOC_MODE: ''
  DOTNET_MULTILEVEL_LOOKUP: 0

jobs:
  build:
    strategy:
      matrix:
        config:
          - Release
          - Debug

    runs-on: ubuntu-latest

    steps:
    - uses: actions/checkout@v4
      with:
        fetch-depth: 0 # so that NerdBank.GitVersioning has access to history
    - name: Setup .NET
      uses: actions/setup-dotnet@v4
      with:
        dotnet-version: 7.0.x
    - name: Restore dependencies
      run: dotnet restore
    - name: Build
      run: dotnet build --no-restore --configuration ${{matrix.config}}
    - name: Test
      run: dotnet test --no-build --verbosity normal --configuration ${{matrix.config}}

  build-nix:
    runs-on: ubuntu-latest
    steps:
      - name: Checkout
        uses: actions/checkout@v4
      - name: Install Nix
        uses: cachix/install-nix-action@V27
        with:
          extra_nix_config: |
            access-tokens = github.com=${{ secrets.GITHUB_TOKEN }}
      - name: Build
        run: nix build
<<<<<<< HEAD
      - name: Reproducibility check
        run: nix build --rebuild
=======
>>>>>>> e2f05f0a

  check-dotnet-format:
    runs-on: ubuntu-latest
    steps:
      - name: Checkout
        uses: actions/checkout@v4
      - name: Install Nix
        uses: cachix/install-nix-action@V27
        with:
          extra_nix_config: |
            access-tokens = github.com=${{ secrets.GITHUB_TOKEN }}
      - name: Run Fantomas
        run: nix run .#fantomas -- --check .

  check-nix-format:
    runs-on: ubuntu-latest
    steps:
      - name: Checkout
        uses: actions/checkout@v4
      - name: Install Nix
        uses: cachix/install-nix-action@V27
        with:
          extra_nix_config: |
            access-tokens = github.com=${{ secrets.GITHUB_TOKEN }}
      - name: Run Alejandra
        run: nix develop --command alejandra --check .

  check-flake:
    runs-on: ubuntu-latest
    steps:
      - name: Checkout
        uses: actions/checkout@v4
      - name: Install Nix
        uses: cachix/install-nix-action@V27
        with:
          extra_nix_config: |
            access-tokens = github.com=${{ secrets.GITHUB_TOKEN }}
      - name: Check flake
        run: nix flake check

  linkcheck:
    name: Check links
    runs-on: ubuntu-latest
    steps:
      - uses: actions/checkout@master
      - name: Install Nix
        uses: cachix/install-nix-action@V27
        with:
          extra_nix_config: |
            access-tokens = github.com=${{ secrets.GITHUB_TOKEN }}
      - name: Run link checker
        # Sadly we're in Bash
        run: 'nix develop --command markdown-link-check {,**/}*.md'

  all-required-checks-complete:
<<<<<<< HEAD
    needs: [check-dotnet-format, check-nix-format, build, build-nix, linkcheck, check-flake]
    runs-on: ubuntu-latest
    steps:
      - run: echo "All required checks complete."
=======
    if: ${{ always() }}
    needs: [check-dotnet-format, check-nix-format, build, build-nix, linkcheck, check-flake]
    runs-on: ubuntu-latest
    steps:
      - uses: actions/checkout@v4
      - name: Check job statuses
        env:
            RESULTS: ${{ toJSON(needs) }}
        run: python .github/workflows/required_checks.py
>>>>>>> e2f05f0a
<|MERGE_RESOLUTION|>--- conflicted
+++ resolved
@@ -50,11 +50,8 @@
             access-tokens = github.com=${{ secrets.GITHUB_TOKEN }}
       - name: Build
         run: nix build
-<<<<<<< HEAD
       - name: Reproducibility check
         run: nix build --rebuild
-=======
->>>>>>> e2f05f0a
 
   check-dotnet-format:
     runs-on: ubuntu-latest
@@ -110,12 +107,6 @@
         run: 'nix develop --command markdown-link-check {,**/}*.md'
 
   all-required-checks-complete:
-<<<<<<< HEAD
-    needs: [check-dotnet-format, check-nix-format, build, build-nix, linkcheck, check-flake]
-    runs-on: ubuntu-latest
-    steps:
-      - run: echo "All required checks complete."
-=======
     if: ${{ always() }}
     needs: [check-dotnet-format, check-nix-format, build, build-nix, linkcheck, check-flake]
     runs-on: ubuntu-latest
@@ -124,5 +115,4 @@
       - name: Check job statuses
         env:
             RESULTS: ${{ toJSON(needs) }}
-        run: python .github/workflows/required_checks.py
->>>>>>> e2f05f0a
+        run: python .github/workflows/required_checks.py